#!/usr/bin/env python2
#
# src/contracts.py - implement the /contracts resource
#
# Copyright 2015, 2016 Suomen Tilaajavastuu Oy
#
# This program is free software: you can redistribute it and/or modify
# it under the terms of the GNU Affero General Public License as published by
# the Free Software Foundation, either version 3 of the License, or
# (at your option) any later version.
#
# This program is distributed in the hope that it will be useful,
# but WITHOUT ANY WARRANTY; without even the implied warranty of
# MERCHANTABILITY or FITNESS FOR A PARTICULAR PURPOSE.  See the
# GNU Affero General Public License for more details.
#
# You should have received a copy of the GNU Affero General Public License
# along with this program.  If not, see <http://www.gnu.org/licenses/>.


import qvarn


resource_type = u'contract'


contract_prototype_v0 = {
    u'type': u'',
    u'id': u'',
    u'revision': u'',
}


contract_prototype_v1 = {
    u'type': u'',
    u'id': u'',
    u'revision': u'',
    u'contract_type': u'',
    u'start_date': u'',
    u'end_date': u'',
    u'date_created': u'',
    u'date_updated': u'',
    u'contract_parties': [
        {
            u'type': u'',
            u'resource_id': u'',
            u'role': u'',
            u'contacts': [
                {
                    u'contact_type': u'',
                    u'contact_source': u'',
                    u'contact_timestamp': u'',
                    u'phone_number': u'',
                    u'email_address': u'',
                    u'full_address': u'',
                    u'country': u'',
                    u'address_lines': [u''],
                    u'post_code': u'',
                    u'post_area': u'',
                },
            ],
            u'username': u'',
            u'user_role': u'',
        },
    ],
    u'right_to_work_based_on': u'',
    u'id06_issuer_requires_bankid': False,
    u'id06_contact_name': u'',
    u'id06_contact_email': u'',
    u'contract_state': u'',
    u'preferred_language': u'',
    u'contract_state_history': [
        {
            u'state': u'',
            u'modified_by': u'',
            u'modification_timestamp': u'',
        },
    ],
    u'signers': [
        {
            u'signer': u'',
            u'signing_request_timestamp': u'',
            u'signing_request_message': u'',
            u'signing_timestamp': u'',
        },
    ],
}


contract_prototype_v2 = {
    u'type': u'',
    u'id': u'',
    u'revision': u'',
    u'contract_type': u'',
    u'start_date': u'',
    u'end_date': u'',
    u'date_created': u'',
    u'date_updated': u'',
    u'contract_parties': [
        {
            u'type': u'',
            u'resource_id': u'',
            u'role': u'',
            u'contacts': [
                {
                    u'contact_type': u'',
                    u'contact_roles': u'',
                    u'contact_source': u'',
                    u'contact_timestamp': u'',
                    u'phone_number': u'',
                    u'email_address': u'',
                    u'full_address': u'',
                    u'country': u'',
                    u'address_lines': [u''],
                    u'post_code': u'',
                    u'post_area': u'',
                },
            ],
            u'username': u'',
            u'user_role': u'',
        },
    ],
    u'right_to_work_based_on': u'',
    u'id06_issuer_requires_bankid': False,
    u'id06_contact_name': u'',
    u'id06_contact_email': u'',
    u'contract_state': u'',
    u'preferred_language': u'',
    u'contract_state_history': [
        {
            u'state': u'',
            u'modified_by': u'',
            u'modification_timestamp': u'',
        },
    ],
    u'signers': [
        {
            u'signer': u'',
            u'signing_request_timestamp': u'',
            u'signing_request_message': u'',
            u'signing_timestamp': u'',
        },
    ],
}


<<<<<<< HEAD
contract_prototype_v3 = {
=======
contract_prototype_current = contract_prototype_v3 = {
>>>>>>> d778c02a
    u'type': u'',
    u'id': u'',
    u'revision': u'',
    u'contract_type': u'',
    u'start_date': u'',
    u'end_date': u'',
    u'date_created': u'',
    u'date_updated': u'',
    u'contract_parties': [
        {
            u'type': u'',
            u'resource_id': u'',
            u'role': u'',
<<<<<<< HEAD
            u'username': u'',
            u'user_role': u'',
        },
    ],
    u'right_to_work_based_on': u'',
    u'id06_issuer_requires_bankid': False,
    u'id06_contact_name': u'',
    u'id06_contact_email': u'',
    u'contract_state': u'',
    u'preferred_language': u'',
    u'contract_state_history': [
        {
            u'state': u'',
            u'modified_by': u'',
            u'modification_timestamp': u'',
        },
    ],
    u'signers': [
        {
            u'signer': u'',
            u'signing_request_timestamp': u'',
            u'signing_request_message': u'',
            u'signing_timestamp': u'',
        },
    ],
}


contract_prototype_current = contract_prototype_v4 = {
    u'type': u'',
    u'id': u'',
    u'revision': u'',
    u'contract_type': u'',
    u'start_date': u'',
    u'end_date': u'',
    u'date_created': u'',
    u'date_updated': u'',
    u'contract_parties': [
        {
            u'type': u'',
            u'resource_id': u'',
            u'role': u'',
            u'username': u'',
            u'user_role': u'',
=======
>>>>>>> d778c02a
            u'contacts': [
                {
                    u'contact_type': u'',
                    u'contact_roles': u'',
                    u'contact_source': u'',
                    u'contact_timestamp': u'',
                    u'phone_number': u'',
                    u'email_address': u'',
                    u'full_address': u'',
                    u'country': u'',
                    u'address_lines': [u''],
                    u'post_code': u'',
                    u'post_area': u'',
                },
            ],
<<<<<<< HEAD
=======
            u'username': u'',
            u'user_role': u'',
            u'permissions': [
                {
                    u'permission_name': u'',
                }
            ],
            u'global_permissions': [
                {
                    u'permission_name': u'',
                }
            ],
>>>>>>> d778c02a
        },
    ],
    u'right_to_work_based_on': u'',
    u'id06_issuer_requires_bankid': False,
    u'id06_contact_name': u'',
    u'id06_contact_email': u'',
    u'contract_state': u'',
    u'preferred_language': u'',
    u'contract_state_history': [
        {
            u'state': u'',
            u'modified_by': u'',
            u'modification_timestamp': u'',
        },
    ],
    u'signers': [
        {
            u'signer': u'',
            u'signing_request_timestamp': u'',
            u'signing_request_message': u'',
            u'signing_timestamp': u'',
        },
    ],
}


contract_document_prototype = {
    u'body': buffer(''),
    u'content_type': u'',
}


contract_sync_prototype = {
    u'sync_sources': [
        {
            u'sync_source': u'',
            u'sync_id': u'',
        },
    ],
    u'sync_revision': u'',
}


class InvalidContractType(qvarn.ValidationError):

    msg = u'Contract {id} contract type is invalid'


class InvalidPartyType(qvarn.ValidationError):

    msg = u'Contract {id} contract party party type is invalid'


class InvalidRightToWorkBasedOn(qvarn.ValidationError):

    msg = u'Contract {id} right to work based on is invalid'


def validate_contract(obj):
    allowed_contract_types = [
        u'employment',
        u'induction',
        u'ID06_cards',
        u'tilaajavastuu_account',
        u'SBCC_account',
        u'service_application'
    ]
    if obj[u'contract_type'] not in allowed_contract_types:
        raise InvalidContractType(id=obj[u'id'])

    if obj[u'contract_type'] is u'employment':
        for party in obj[u'contract_parties']:
            if party[u'role'] not in [u'employer', u'employee']:
                raise InvalidPartyType(id=obj[u'id'])

    if obj[u'contract_type'] is u'induction':
        for party in obj[u'contract_parties']:
            if party[u'role'] not in [u'inductor', u'inductee']:
                raise InvalidPartyType(id=obj[u'id'])

    if ((obj[u'contract_type'] is u'tilaajavastuu_account')
        or (obj[u'contract_type'] is u'SBCC_account')):
        for party in obj[u'contract_parties']:
            if party[u'role'] not in [u'user', u'target']:
                raise InvalidPartyType(id=obj[u'id'])

    if obj[u'contract_type'] is u'service_application':
        for party in obj[u'contract_parties']:
            if party[u'role'] not in [u'applicant']:
                raise InvalidPartyType(id=obj[u'id'])

    if obj[u'contract_type'] is u'ID06_cards':
        for party in obj[u'contract_parties']:
            if party[u'role'] not in [
                    u'issuer', u'supplier', u'issuer_contact'
            ]:
                raise InvalidPartyType(id=obj[u'id'])

    if (obj[u'contract_type'] is u'employment' or
            obj[u'contract_type'] is u'induction'):
        allowed_rights = [u'eea_citizen', u'residence_permit', u'other']
        if obj[u'right_to_work_based_on'] not in allowed_rights:
            raise InvalidRightToWorkBasedOn(id=obj[u'id'])


def setup():
    vs = qvarn.VersionedStorage()
    vs.set_resource_type(resource_type)

    vs.start_version(u'v0', None)
    vs.add_prototype(contract_prototype_v0)

    vs.start_version(u'v1', None)
    vs.add_prototype(contract_prototype_v1)
    vs.add_prototype(contract_document_prototype, subpath=u'document')
    vs.add_prototype(contract_sync_prototype, subpath=u'sync')
    vs.add_prototype(qvarn.listener_prototype, auxtable=u'listener')
    vs.add_prototype(
        qvarn.notification_prototype, auxtable=u'notification')

    vs.start_version(u'v2', None)
    vs.add_prototype(contract_prototype_v2)
    vs.add_prototype(contract_document_prototype, subpath=u'document')
    vs.add_prototype(contract_sync_prototype, subpath=u'sync')
    vs.add_prototype(qvarn.listener_prototype, auxtable=u'listener')
    vs.add_prototype(qvarn.notification_prototype, auxtable=u'notification')

    vs.start_version(u'v3', None)
    vs.add_prototype(contract_prototype_v3)
    vs.add_prototype(contract_document_prototype, subpath=u'document')
    vs.add_prototype(contract_sync_prototype, subpath=u'sync')
    vs.add_prototype(qvarn.listener_prototype, auxtable=u'listener')
    vs.add_prototype(qvarn.notification_prototype, auxtable=u'notification')

<<<<<<< HEAD
    vs.start_version(u'v4', None)
    vs.add_prototype(contract_prototype_v4)
    vs.add_prototype(contract_document_prototype, subpath=u'document')
    vs.add_prototype(contract_sync_prototype, subpath=u'sync')
    vs.add_prototype(qvarn.listener_prototype, auxtable=u'listener')
    vs.add_prototype(qvarn.notification_prototype, auxtable=u'notification')

=======
>>>>>>> d778c02a
    app = qvarn.BackendApplication()
    app.set_versioned_storage(vs)

    listener_resource = qvarn.ListenerResource()
    listener_resource.set_top_resource_path(resource_type, u'/contracts')
    app.add_resource(listener_resource)

    resource = qvarn.ListResource()
    resource.set_path(u'/contracts')
    resource.set_item_type(resource_type)
    resource.set_item_prototype(contract_prototype_current)
    resource.set_item_validator(validate_contract)
    resource.set_subitem_prototype(u'sync', contract_sync_prototype)
    resource.set_listener(listener_resource)
    app.add_resource(resource)

    file_resource = qvarn.FileResource()
    file_resource.set_item_prototype(contract_prototype_current)
    file_resource.set_top_resource_path(u'/contracts')
    file_resource.set_item_type(u'contract')
    file_resource.set_file_resource_name(u'document')
    file_resource.set_listener(listener_resource)
    app.add_resource(file_resource)

    return app.prepare_for_uwsgi()


application = setup()<|MERGE_RESOLUTION|>--- conflicted
+++ resolved
@@ -144,11 +144,7 @@
 }
 
 
-<<<<<<< HEAD
 contract_prototype_v3 = {
-=======
-contract_prototype_current = contract_prototype_v3 = {
->>>>>>> d778c02a
     u'type': u'',
     u'id': u'',
     u'revision': u'',
@@ -162,7 +158,6 @@
             u'type': u'',
             u'resource_id': u'',
             u'role': u'',
-<<<<<<< HEAD
             u'username': u'',
             u'user_role': u'',
         },
@@ -207,8 +202,6 @@
             u'role': u'',
             u'username': u'',
             u'user_role': u'',
-=======
->>>>>>> d778c02a
             u'contacts': [
                 {
                     u'contact_type': u'',
@@ -224,8 +217,6 @@
                     u'post_area': u'',
                 },
             ],
-<<<<<<< HEAD
-=======
             u'username': u'',
             u'user_role': u'',
             u'permissions': [
@@ -238,7 +229,6 @@
                     u'permission_name': u'',
                 }
             ],
->>>>>>> d778c02a
         },
     ],
     u'right_to_work_based_on': u'',
@@ -373,7 +363,6 @@
     vs.add_prototype(qvarn.listener_prototype, auxtable=u'listener')
     vs.add_prototype(qvarn.notification_prototype, auxtable=u'notification')
 
-<<<<<<< HEAD
     vs.start_version(u'v4', None)
     vs.add_prototype(contract_prototype_v4)
     vs.add_prototype(contract_document_prototype, subpath=u'document')
@@ -381,8 +370,6 @@
     vs.add_prototype(qvarn.listener_prototype, auxtable=u'listener')
     vs.add_prototype(qvarn.notification_prototype, auxtable=u'notification')
 
-=======
->>>>>>> d778c02a
     app = qvarn.BackendApplication()
     app.set_versioned_storage(vs)
 
