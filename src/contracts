#!/usr/bin/env python2
#
# src/contracts.py - implement the /contracts resource
#
# Copyright 2015, 2016 Suomen Tilaajavastuu Oy
#
# This program is free software: you can redistribute it and/or modify
# it under the terms of the GNU Affero General Public License as published by
# the Free Software Foundation, either version 3 of the License, or
# (at your option) any later version.
#
# This program is distributed in the hope that it will be useful,
# but WITHOUT ANY WARRANTY; without even the implied warranty of
# MERCHANTABILITY or FITNESS FOR A PARTICULAR PURPOSE.  See the
# GNU Affero General Public License for more details.
#
# You should have received a copy of the GNU Affero General Public License
# along with this program.  If not, see <http://www.gnu.org/licenses/>.


import qvarn


resource_type = u'contract'


contract_prototype_v0 = {
    u'type': u'',
    u'id': u'',
    u'revision': u'',
}


contract_prototype_v1 = {
    u'type': u'',
    u'id': u'',
    u'revision': u'',
    u'contract_type': u'',
    u'start_date': u'',
    u'end_date': u'',
    u'date_created': u'',
    u'date_updated': u'',
    u'contract_parties': [
        {
            u'type': u'',
            u'resource_id': u'',
            u'role': u'',
            u'contacts': [
                {
                    u'contact_type': u'',
                    u'contact_source': u'',
                    u'contact_timestamp': u'',
                    u'phone_number': u'',
                    u'email_address': u'',
                    u'full_address': u'',
                    u'country': u'',
                    u'address_lines': [u''],
                    u'post_code': u'',
                    u'post_area': u'',
                },
            ],
            u'username': u'',
            u'user_role': u'',
        },
    ],
    u'right_to_work_based_on': u'',
    u'id06_issuer_requires_bankid': False,
    u'id06_contact_name': u'',
    u'id06_contact_email': u'',
    u'contract_state': u'',
    u'preferred_language': u'',
    u'contract_state_history': [
        {
            u'state': u'',
            u'modified_by': u'',
            u'modification_timestamp': u'',
        },
    ],
    u'signers': [
        {
            u'signer': u'',
            u'signing_request_timestamp': u'',
            u'signing_request_message': u'',
            u'signing_timestamp': u'',
        },
    ],
}


contract_prototype_v2 = {
    u'type': u'',
    u'id': u'',
    u'revision': u'',
    u'contract_type': u'',
    u'start_date': u'',
    u'end_date': u'',
    u'date_created': u'',
    u'date_updated': u'',
    u'contract_parties': [
        {
            u'type': u'',
            u'resource_id': u'',
            u'role': u'',
            u'contacts': [
                {
                    u'contact_type': u'',
                    u'contact_roles': u'',
                    u'contact_source': u'',
                    u'contact_timestamp': u'',
                    u'phone_number': u'',
                    u'email_address': u'',
                    u'full_address': u'',
                    u'country': u'',
                    u'address_lines': [u''],
                    u'post_code': u'',
                    u'post_area': u'',
                },
            ],
            u'username': u'',
            u'user_role': u'',
        },
    ],
    u'right_to_work_based_on': u'',
    u'id06_issuer_requires_bankid': False,
    u'id06_contact_name': u'',
    u'id06_contact_email': u'',
    u'contract_state': u'',
    u'preferred_language': u'',
    u'contract_state_history': [
        {
            u'state': u'',
            u'modified_by': u'',
            u'modification_timestamp': u'',
        },
    ],
    u'signers': [
        {
            u'signer': u'',
            u'signing_request_timestamp': u'',
            u'signing_request_message': u'',
            u'signing_timestamp': u'',
        },
    ],
}


<<<<<<< HEAD
contract_prototype_current = contract_prototype_v3 = {
=======
contract_prototype_v3 = {
>>>>>>> 0757d9e2
    u'type': u'',
    u'id': u'',
    u'revision': u'',
    u'contract_type': u'',
    u'start_date': u'',
    u'end_date': u'',
    u'date_created': u'',
    u'date_updated': u'',
    u'contract_parties': [
        {
            u'type': u'',
            u'resource_id': u'',
            u'role': u'',
<<<<<<< HEAD
=======
            u'username': u'',
            u'user_role': u'',
        },
    ],
    u'right_to_work_based_on': u'',
    u'id06_issuer_requires_bankid': False,
    u'id06_contact_name': u'',
    u'id06_contact_email': u'',
    u'contract_state': u'',
    u'preferred_language': u'',
    u'contract_state_history': [
        {
            u'state': u'',
            u'modified_by': u'',
            u'modification_timestamp': u'',
        },
    ],
    u'signers': [
        {
            u'signer': u'',
            u'signing_request_timestamp': u'',
            u'signing_request_message': u'',
            u'signing_timestamp': u'',
        },
    ],
}


contract_prototype_current = contract_prototype_v4 = {
    u'type': u'',
    u'id': u'',
    u'revision': u'',
    u'contract_type': u'',
    u'start_date': u'',
    u'end_date': u'',
    u'date_created': u'',
    u'date_updated': u'',
    u'contract_parties': [
        {
            u'type': u'',
            u'resource_id': u'',
            u'role': u'',
            u'username': u'',
            u'user_role': u'',
>>>>>>> 0757d9e2
            u'contacts': [
                {
                    u'contact_type': u'',
                    u'contact_roles': u'',
                    u'contact_source': u'',
                    u'contact_timestamp': u'',
                    u'phone_number': u'',
                    u'email_address': u'',
                    u'full_address': u'',
                    u'country': u'',
                    u'address_lines': [u''],
                    u'post_code': u'',
                    u'post_area': u'',
                },
            ],
<<<<<<< HEAD
            u'username': u'',
            u'user_role': u'',
            u'permissions': [
                {
                    u'permission_name': u'',
                }
            ],
            u'global_permissions': [
                {
                    u'permission_name': u'',
                }
            ],
=======
>>>>>>> 0757d9e2
        },
    ],
    u'right_to_work_based_on': u'',
    u'id06_issuer_requires_bankid': False,
    u'id06_contact_name': u'',
    u'id06_contact_email': u'',
    u'contract_state': u'',
    u'preferred_language': u'',
    u'contract_state_history': [
        {
            u'state': u'',
            u'modified_by': u'',
            u'modification_timestamp': u'',
        },
    ],
    u'signers': [
        {
            u'signer': u'',
            u'signing_request_timestamp': u'',
            u'signing_request_message': u'',
            u'signing_timestamp': u'',
        },
    ],
}


contract_document_prototype = {
    u'body': buffer(''),
    u'content_type': u'',
}


contract_sync_prototype = {
    u'sync_sources': [
        {
            u'sync_source': u'',
            u'sync_id': u'',
        },
    ],
    u'sync_revision': u'',
}


class InvalidContractType(qvarn.ValidationError):

    msg = u'Contract {id} contract type is invalid'


class InvalidPartyType(qvarn.ValidationError):

    msg = u'Contract {id} contract party party type is invalid'


class InvalidRightToWorkBasedOn(qvarn.ValidationError):

    msg = u'Contract {id} right to work based on is invalid'


def validate_contract(obj):
    allowed_contract_types = [
        u'employment',
        u'induction',
        u'ID06_cards',
        u'tilaajavastuu_account',
        u'SBCC_account',
        u'service_application'
    ]
    if obj[u'contract_type'] not in allowed_contract_types:
        raise InvalidContractType(id=obj[u'id'])

    if obj[u'contract_type'] is u'employment':
        for party in obj[u'contract_parties']:
            if party[u'role'] not in [u'employer', u'employee']:
                raise InvalidPartyType(id=obj[u'id'])

    if obj[u'contract_type'] is u'induction':
        for party in obj[u'contract_parties']:
            if party[u'role'] not in [u'inductor', u'inductee']:
                raise InvalidPartyType(id=obj[u'id'])

    if ((obj[u'contract_type'] is u'tilaajavastuu_account')
        or (obj[u'contract_type'] is u'SBCC_account')):
        for party in obj[u'contract_parties']:
            if party[u'role'] not in [u'user', u'target']:
                raise InvalidPartyType(id=obj[u'id'])

    if obj[u'contract_type'] is u'service_application':
        for party in obj[u'contract_parties']:
            if party[u'role'] not in [u'applicant']:
                raise InvalidPartyType(id=obj[u'id'])

    if obj[u'contract_type'] is u'ID06_cards':
        for party in obj[u'contract_parties']:
            if party[u'role'] not in [
                    u'issuer', u'supplier', u'issuer_contact'
            ]:
                raise InvalidPartyType(id=obj[u'id'])

    if (obj[u'contract_type'] is u'employment' or
            obj[u'contract_type'] is u'induction'):
        allowed_rights = [u'eea_citizen', u'residence_permit', u'other']
        if obj[u'right_to_work_based_on'] not in allowed_rights:
            raise InvalidRightToWorkBasedOn(id=obj[u'id'])


def setup():
    vs = qvarn.VersionedStorage()
    vs.set_resource_type(resource_type)

    vs.start_version(u'v0', None)
    vs.add_prototype(contract_prototype_v0)

    vs.start_version(u'v1', None)
    vs.add_prototype(contract_prototype_v1)
    vs.add_prototype(contract_document_prototype, subpath=u'document')
    vs.add_prototype(contract_sync_prototype, subpath=u'sync')
    vs.add_prototype(qvarn.listener_prototype, auxtable=u'listener')
    vs.add_prototype(
        qvarn.notification_prototype, auxtable=u'notification')

    vs.start_version(u'v2', None)
    vs.add_prototype(contract_prototype_v2)
    vs.add_prototype(contract_document_prototype, subpath=u'document')
    vs.add_prototype(contract_sync_prototype, subpath=u'sync')
    vs.add_prototype(qvarn.listener_prototype, auxtable=u'listener')
    vs.add_prototype(qvarn.notification_prototype, auxtable=u'notification')

    vs.start_version(u'v3', None)
    vs.add_prototype(contract_prototype_v3)
    vs.add_prototype(contract_document_prototype, subpath=u'document')
    vs.add_prototype(contract_sync_prototype, subpath=u'sync')
    vs.add_prototype(qvarn.listener_prototype, auxtable=u'listener')
    vs.add_prototype(qvarn.notification_prototype, auxtable=u'notification')

<<<<<<< HEAD
=======
    vs.start_version(u'v4', None)
    vs.add_prototype(contract_prototype_v4)
    vs.add_prototype(contract_document_prototype, subpath=u'document')
    vs.add_prototype(contract_sync_prototype, subpath=u'sync')
    vs.add_prototype(qvarn.listener_prototype, auxtable=u'listener')
    vs.add_prototype(qvarn.notification_prototype, auxtable=u'notification')

>>>>>>> 0757d9e2
    app = qvarn.BackendApplication()
    app.set_versioned_storage(vs)

    listener_resource = qvarn.ListenerResource()
    listener_resource.set_top_resource_path(resource_type, u'/contracts')
    app.add_resource(listener_resource)

    resource = qvarn.ListResource()
    resource.set_path(u'/contracts')
    resource.set_item_type(resource_type)
    resource.set_item_prototype(contract_prototype_current)
    resource.set_item_validator(validate_contract)
    resource.set_subitem_prototype(u'sync', contract_sync_prototype)
    resource.set_listener(listener_resource)
    app.add_resource(resource)

    file_resource = qvarn.FileResource()
    file_resource.set_item_prototype(contract_prototype_current)
    file_resource.set_top_resource_path(u'/contracts')
    file_resource.set_item_type(u'contract')
    file_resource.set_file_resource_name(u'document')
    file_resource.set_listener(listener_resource)
    app.add_resource(file_resource)

    return app.prepare_for_uwsgi()


application = setup()<|MERGE_RESOLUTION|>--- conflicted
+++ resolved
@@ -144,11 +144,7 @@
 }
 
 
-<<<<<<< HEAD
-contract_prototype_current = contract_prototype_v3 = {
-=======
 contract_prototype_v3 = {
->>>>>>> 0757d9e2
     u'type': u'',
     u'id': u'',
     u'revision': u'',
@@ -162,8 +158,6 @@
             u'type': u'',
             u'resource_id': u'',
             u'role': u'',
-<<<<<<< HEAD
-=======
             u'username': u'',
             u'user_role': u'',
         },
@@ -208,7 +202,6 @@
             u'role': u'',
             u'username': u'',
             u'user_role': u'',
->>>>>>> 0757d9e2
             u'contacts': [
                 {
                     u'contact_type': u'',
@@ -224,21 +217,6 @@
                     u'post_area': u'',
                 },
             ],
-<<<<<<< HEAD
-            u'username': u'',
-            u'user_role': u'',
-            u'permissions': [
-                {
-                    u'permission_name': u'',
-                }
-            ],
-            u'global_permissions': [
-                {
-                    u'permission_name': u'',
-                }
-            ],
-=======
->>>>>>> 0757d9e2
         },
     ],
     u'right_to_work_based_on': u'',
@@ -302,7 +280,6 @@
         u'employment',
         u'induction',
         u'ID06_cards',
-        u'tilaajavastuu_account',
         u'SBCC_account',
         u'service_application'
     ]
@@ -319,8 +296,7 @@
             if party[u'role'] not in [u'inductor', u'inductee']:
                 raise InvalidPartyType(id=obj[u'id'])
 
-    if ((obj[u'contract_type'] is u'tilaajavastuu_account')
-        or (obj[u'contract_type'] is u'SBCC_account')):
+    if obj[u'contract_type'] is u'SBCC_account':
         for party in obj[u'contract_parties']:
             if party[u'role'] not in [u'user', u'target']:
                 raise InvalidPartyType(id=obj[u'id'])
@@ -373,8 +349,6 @@
     vs.add_prototype(qvarn.listener_prototype, auxtable=u'listener')
     vs.add_prototype(qvarn.notification_prototype, auxtable=u'notification')
 
-<<<<<<< HEAD
-=======
     vs.start_version(u'v4', None)
     vs.add_prototype(contract_prototype_v4)
     vs.add_prototype(contract_document_prototype, subpath=u'document')
@@ -382,7 +356,6 @@
     vs.add_prototype(qvarn.listener_prototype, auxtable=u'listener')
     vs.add_prototype(qvarn.notification_prototype, auxtable=u'notification')
 
->>>>>>> 0757d9e2
     app = qvarn.BackendApplication()
     app.set_versioned_storage(vs)
 
