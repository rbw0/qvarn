#!/usr/bin/env python2
#
# src/orgs.py - implement the /orgs resource
#
# Copyright 2015 Suomen Tilaajavastuu Oy
# All rights reserved.


import unifiedapi


org_prototype = {
    u'type': u'',
    u'id': u'',
    u'country': u'',
    u'names': [u''],
<<<<<<< HEAD
=======
    u'country': u'',
>>>>>>> 8afebd33
    u'gov_org_ids': [
        {
            u'country': u'',
            u'org_id_type': u'',
            u'gov_org_id': u'',
        },
    ],
    u'contacts': [
        {
            u'contact_type': u'',
            u'contact_source': u'',
            u'contact_timestamp': u'',
            u'phone_number': u'',
<<<<<<< HEAD
            u'email_address': u'',
=======
>>>>>>> 8afebd33
            u'full_address': u'',
            u'country': u'',
            u'address_lines': [u''],
            u'post_code': u'',
            u'post_area': u'',
        },
    ],
    u'is_luotettava_kumppani_member': False,
<<<<<<< HEAD
}


org_sync_prototype = {
    u'sync_id': u'',
    u'sync_revision': u'',
=======
>>>>>>> 8afebd33
}


class CreateOrgsTables_v1(unifiedapi.StoragePreparationStep):

    def run(self, db):
        db.create_table(
            u'org',
            (u'type', unicode),
            (u'id', unicode),
            (u'country', unicode),
            (u'is_luotettava_kumppani_member', bool))

        db.create_table(
            u'org_names',
            (u'id', unicode),
            (u'list_pos', int),
            (u'names', unicode))

        db.create_table(
            u'org_gov-org-ids',
            (u'id', unicode),
            (u'list_pos', int),
            (u'country', unicode),
            (u'org_id_type', unicode),
            (u'gov_org_id', unicode))

        db.create_table(
            u'org_contacts',
            (u'id', unicode),
            (u'list_pos', int),
            (u'contact_type', unicode),
            (u'contact_source', unicode),
            (u'contact_timestamp', unicode),
            (u'phone_number', unicode),
<<<<<<< HEAD
            (u'email_address', unicode),
=======
>>>>>>> 8afebd33
            (u'full_address', unicode),
            (u'country', unicode),
            (u'post_code', unicode),
            (u'post_area', unicode))

        db.create_table(
            u'org_contacts_address-lines',
            (u'id', unicode),
            (u'dict_list_pos', int),
            (u'list_pos', int),
            (u'address-lines', unicode))

        db.create_table(
            u'org_sync',
            (u'id', unicode),
            (u'sync_id', unicode),
            (u'sync_revision', unicode))


class NamelessOrg(unifiedapi.ValidationError):

    msg = u'Organisation {id} does not have any names'


def validate_org(obj):
    if not obj[u'names']:
        raise NamelessOrg(id=obj[u'id'])


if __name__ == '__main__':
    prep = unifiedapi.StoragePreparer()
    prep.add_step(u'create-orgs-tables-v1', CreateOrgsTables_v1())

    resource = unifiedapi.ListResource()
    resource.set_path(u'/orgs')
    resource.set_item_type(u'org')
    resource.set_item_prototype(org_prototype)
    resource.set_item_validator(validate_org)
    resource.set_subitem_prototype(u'sync', org_sync_prototype)
    resource.set_storage_preparer(prep)

    app = unifiedapi.BackendApplication()
    app.set_resource(resource)
    app.run()<|MERGE_RESOLUTION|>--- conflicted
+++ resolved
@@ -14,10 +14,6 @@
     u'id': u'',
     u'country': u'',
     u'names': [u''],
-<<<<<<< HEAD
-=======
-    u'country': u'',
->>>>>>> 8afebd33
     u'gov_org_ids': [
         {
             u'country': u'',
@@ -31,10 +27,7 @@
             u'contact_source': u'',
             u'contact_timestamp': u'',
             u'phone_number': u'',
-<<<<<<< HEAD
             u'email_address': u'',
-=======
->>>>>>> 8afebd33
             u'full_address': u'',
             u'country': u'',
             u'address_lines': [u''],
@@ -43,15 +36,12 @@
         },
     ],
     u'is_luotettava_kumppani_member': False,
-<<<<<<< HEAD
 }
 
 
 org_sync_prototype = {
     u'sync_id': u'',
     u'sync_revision': u'',
-=======
->>>>>>> 8afebd33
 }
 
 
@@ -87,10 +77,7 @@
             (u'contact_source', unicode),
             (u'contact_timestamp', unicode),
             (u'phone_number', unicode),
-<<<<<<< HEAD
             (u'email_address', unicode),
-=======
->>>>>>> 8afebd33
             (u'full_address', unicode),
             (u'country', unicode),
             (u'post_code', unicode),
