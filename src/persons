#!/usr/bin/env python2
#
# src/persons - implement the /persons resource
#
# Copyright 2015 Suomen Tilaajavastuu Oy
# All rights reserved.


import unifiedapi


person_prototype = {
    u'type': u'',
    u'id': u'',
    u'names': [
        {
            u'full_name': u'',
            u'sort_key': u'',
            u'given_names': [u''],
            u'surnames': [u''],
        },
    ],
<<<<<<< HEAD
}


person_private_prototype = {
    u'date_of_birth': u'',
=======
>>>>>>> 8afebd33
    u'gov_ids': [
        {
            u'country': u'',
            u'id_type': u'',
            u'gov_id': u'',
        },
    ],
    u'contacts': [
        {
            u'contact_type': u'',
            u'contact_source': u'',
            u'contact_timestamp': u'',
            u'phone_number': u'',
<<<<<<< HEAD
            u'email_address': u'',
=======
>>>>>>> 8afebd33
            u'full_address': u'',
            u'country': u'',
            u'address_lines': [u''],
            u'post_code': u'',
            u'post_area': u'',
        },
    ],
    u'nationalities': [u''],
    u'residences': [
        {
            u'country': u'',
            u'location': u'',
        },
    ],
}


person_sync_prototype = {
    u'sync_id': u'',
    u'sync_revision': u'',
}


class CreatePersonsTables_v1(unifiedapi.StoragePreparationStep):

    def run(self, db):
        db.create_table(
            u'person',
            (u'type', unicode),
            (u'id', unicode))

        db.create_table(
            u'person_names',
            (u'id', unicode),
            (u'list_pos', int),
            (u'full_name', unicode),
            (u'sort_key', unicode))

        db.create_table(
            u'person_names_given_names',
            (u'id', int),
            (u'dict_list_pos', int),
            (u'list_pos', int),
            (u'given_names', unicode))

        db.create_table(
            u'person_names_surnames',
            (u'id', int),
            (u'dict_list_pos', int),
            (u'list_pos', int),
            (u'surnames', unicode))

        db.create_table(
<<<<<<< HEAD
            u'person_private',
            (u'id', int),
            (u'date_of_birth', unicode))

        db.create_table(
            u'person_private_gov_ids',
=======
            u'person_gov_ids',
>>>>>>> 8afebd33
            (u'id', unicode),
            (u'list_pos', int),
            (u'country', unicode),
            (u'id_type', unicode),
            (u'gov_id', unicode))

        db.create_table(
            u'person_private_contacts',
            (u'id', unicode),
            (u'list_pos', int),
            (u'contact_type', unicode),
            (u'contact_source', unicode),
            (u'contact_timestamp', unicode),
            (u'phone_number', unicode),
<<<<<<< HEAD
            (u'email_address', unicode),
=======
>>>>>>> 8afebd33
            (u'full_address', unicode),
            (u'country', unicode),
            (u'post_code', unicode),
            (u'post_area', unicode))

        db.create_table(
            u'person_private_contacts_address_lines',
            (u'id', int),
            (u'dict_list_pos', int),
            (u'list_pos', int),
            (u'address_lines', unicode))

        db.create_table(
            u'person_private_nationalities',
            (u'id', unicode),
            (u'list_pos', int),
            (u'nationalities', unicode))

        db.create_table(
            u'person_private_residences',
            (u'id', unicode),
            (u'list_pos', int),
<<<<<<< HEAD
            (u'country', unicode),
            (u'location', unicode))

        db.create_table(
            u'person_sync',
            (u'id', unicode),
            (u'sync_id', unicode),
            (u'sync_revision', unicode))
=======
            (u'residences', unicode))
>>>>>>> 8afebd33


class NamelessPerson(unifiedapi.ValidationError):

    msg = u'Person {id} does not have any names'


class PersonWithoutFullName(unifiedapi.ValidationError):

    msg = u'Person {id} does not have a full name'


def validate_person(obj):
    if not obj[u'names']:
        raise NamelessPerson(id=obj.get(u'id', u'(no id provided)'))
    for name_dict in obj[u'names']:
        if not name_dict[u'full_name']:
            raise PersonWithoutFullName(id=obj.get(u'id', u'(no id provided)'))


if __name__ == '__main__':
    prep = unifiedapi.StoragePreparer()
    prep.add_step(u'create_persons_tables_v1', CreatePersonsTables_v1())

    resource = unifiedapi.ListResource()
    resource.set_path(u'/persons')
    resource.set_item_type(u'person')
    resource.set_item_prototype(person_prototype)
    resource.set_item_validator(validate_person)
    resource.set_subitem_prototype(u'private', person_private_prototype)
    resource.set_subitem_prototype(u'sync', person_sync_prototype)
    resource.set_storage_preparer(prep)

    app = unifiedapi.BackendApplication()
    app.set_resource(resource)
    app.run()<|MERGE_RESOLUTION|>--- conflicted
+++ resolved
@@ -20,14 +20,11 @@
             u'surnames': [u''],
         },
     ],
-<<<<<<< HEAD
 }
 
 
 person_private_prototype = {
     u'date_of_birth': u'',
-=======
->>>>>>> 8afebd33
     u'gov_ids': [
         {
             u'country': u'',
@@ -41,10 +38,7 @@
             u'contact_source': u'',
             u'contact_timestamp': u'',
             u'phone_number': u'',
-<<<<<<< HEAD
             u'email_address': u'',
-=======
->>>>>>> 8afebd33
             u'full_address': u'',
             u'country': u'',
             u'address_lines': [u''],
@@ -98,16 +92,12 @@
             (u'surnames', unicode))
 
         db.create_table(
-<<<<<<< HEAD
             u'person_private',
             (u'id', int),
             (u'date_of_birth', unicode))
 
         db.create_table(
             u'person_private_gov_ids',
-=======
-            u'person_gov_ids',
->>>>>>> 8afebd33
             (u'id', unicode),
             (u'list_pos', int),
             (u'country', unicode),
@@ -122,10 +112,7 @@
             (u'contact_source', unicode),
             (u'contact_timestamp', unicode),
             (u'phone_number', unicode),
-<<<<<<< HEAD
             (u'email_address', unicode),
-=======
->>>>>>> 8afebd33
             (u'full_address', unicode),
             (u'country', unicode),
             (u'post_code', unicode),
@@ -148,7 +135,6 @@
             u'person_private_residences',
             (u'id', unicode),
             (u'list_pos', int),
-<<<<<<< HEAD
             (u'country', unicode),
             (u'location', unicode))
 
@@ -157,9 +143,6 @@
             (u'id', unicode),
             (u'sync_id', unicode),
             (u'sync_revision', unicode))
-=======
-            (u'residences', unicode))
->>>>>>> 8afebd33
 
 
 class NamelessPerson(unifiedapi.ValidationError):
