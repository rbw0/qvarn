# read_only.py - read-only interface to databases
#
# Copyright 2015 Suomen Tilaajavastuu Oy
# All rights reserved.


import unifiedapi


class ReadOnlyStorage(object):

    '''Read-only interface to a database.

    You MUST call ``set_db`` and ``set_item_prototype`` before doing
    anything else.

    '''

    def __init__(self):
        self._db = None
        self._item_type = None
        self._prototype = None
        self._subitem_prototypes = unifiedapi.SubItemPrototypes()

    def set_db(self, db):
        '''Set the database to use.'''
        self._db = db

    def set_item_prototype(self, item_type, prototype):
        '''Set type and prototype of items in this database.'''
        self._item_type = item_type
        self._prototype = prototype

    def set_subitem_prototype(self, item_type, subitem_name, prototype):
        '''Set prototype for a subitem.'''
        self._subitem_prototypes.add(item_type, subitem_name, prototype)

    def get_item_ids(self):
        '''Get list of ids of all items.'''
        return [
            row['id']
            for row in self._db.select(self._item_type, [u'id'])]

    def get_item(self, item_id):
        '''Get a specific item.'''
        item = {}
        rw = ReadWalker(self._db, self._item_type, item_id)
        rw.walk_item(item, self._prototype)
        return item

<<<<<<< HEAD
    def get_subitem(self, item_id, subitem_name):
        '''Get a specific subitem.'''
        subitem = {}
        table_name = u'%s_%s' % (self._item_type, subitem_name)
        prototype = self._subitem_prototypes.get(self._item_type, subitem_name)
        rw = ReadWalker(self._db, table_name, item_id)
        rw.walk_item(subitem, prototype)
        return subitem
=======
    def search(self, search_params):
        '''Do a search.

        ``search_params`` is a list of (matching rule, key, value)
        tuples. The returned rows are those that match all the
        conditions in the list.

        '''

        tsw = TableSearchWalker(self._db, self._item_type, self._prototype, {})
        tsw.walk_item(self._prototype, self._prototype)

        result = self._do_search(search_params, tsw.table_map)

        return {
            u'resources': [
                {u'id': resource_id} for resource_id in result
                ],
            }

    def _do_search(self, search_params, table_map):

        final_result = set()
        results_added = False

        for i in range(len(search_params)):
            result = set()
            search_param = search_params[i]
            field = unicode(search_param[1])
            match = {}
            match[field] = unicode(search_param[2])
            table_names = table_map[field]
            param_result = set()
            for table_name in table_names:
                if search_param[0] == 'exact':
                    for row in self._db.select_matching_rows(
                            table_name, [u'id'], match):
                        result.add(row[u'id'])
                param_result.update(result)
            if results_added:
                final_result.intersection_update(param_result)
            else:
                final_result.update(param_result)
            results_added = True

        return final_result
>>>>>>> 8afebd33


class ItemDoesNotExist(unifiedapi.BackendException):

    msg = u'Item {id} does not exist'


class ReadWalker(unifiedapi.ItemWalker):

    '''Visit every part of an item to retrieve it from the database.'''

    def __init__(self, db, item_type, item_id):
        self._db = db
        self._item_type = item_type
        self._item_id = item_id

    def visit_main_dict(self, item, column_names):
        row = self._get_row(self._item_type, self._item_id, column_names)
        for name in column_names:
            item[name] = row[name]

    def _get_row(self, table_name, item_id, column_names):
        # If a dict has no non-list fields, column_names is empty.
        # This breaks the self._db.select_matching_rows call below.
        # There's no sensible way to fix the select method, so we look
        # for the id column instead.
        lookup_names = column_names or [u'id']

        match = {
            u'id': item_id
        }
        rows = self._db.select_matching_rows(table_name, lookup_names, match)
        for row in rows:
            # If we don't have any columns, return an empty dict.
            return row if column_names else {}
        raise ItemDoesNotExist(id=item_id)

    def visit_main_str_list(self, item, field):
<<<<<<< HEAD
        table_name = self._db.make_table_name(self._item_type, field)
        item[field] = self._get_str_list(table_name, self._item_id)
=======
        table_name = self._db.make_table_name(item[u'type'], field)
        item[field] = self._get_str_list(table_name, field, self._item_id)
>>>>>>> 8afebd33

    def _get_str_list(self, table_name, column_name, item_id):
        rows = self._get_list(table_name, item_id, [column_name])
        return [row[column_name] for row in rows]

    def _get_list(self, table_name, item_id, column_names):
        match = {
            u'id': item_id
        }
        rows = self._db.select_matching_rows(
            table_name, [u'list_pos'] + column_names, match)
        in_order = self._sort_rows(rows)
        return self._make_dicts_from_rows(in_order, column_names)

    def _sort_rows(self, rows):
        def get_list_pos(row):
            return row['list_pos']
        return [row for row in sorted(rows, key=get_list_pos)]

    def _make_dicts_from_rows(self, rows, column_names):
        result = []
        for row in rows:
            a_dict = dict((name, row[name]) for name in column_names)
            result.append(a_dict)
        return result

    def visit_main_dict_list(self, item, field, column_names):
        table_name = self._db.make_table_name(self._item_type, field)
        item[field] = self._get_list(table_name, self._item_id, column_names)

    def visit_dict_in_list_str_list(self, item, field, pos, str_list_field):
        table_name = self._db.make_table_name(
            self._item_type, field, str_list_field)

        match = {
            u'id': self._item_id,
            u'dict_list_pos': unicode(pos),
        }
        rows = self._db.select_matching_rows(
            table_name, [u'list_pos', str_list_field], match)

        in_order = self._sort_rows(rows)
        result = [row[str_list_field] for row in in_order]
        item[field][pos][str_list_field] = result


class TableSearchWalker(unifiedapi.ItemWalker):

    '''Visit every part of an item to find the correct parent item
    for a selected item.'''

    def __init__(self, db, item_type, proto_type, table_map):
        self._db = db
        self._item_type = item_type
        self._proto_type = proto_type
        self.table_map = table_map

    def visit_main_dict(self, item, column_names):
        for name in column_names:
            if name in self.table_map:
                table_set = self.table_map[name]  # pragma: no cover
            else:
                table_set = set()
                self.table_map[name] = table_set

            table_set.add(self._item_type)

    def visit_main_str_list(self, item, field):
        if field in self.table_map:
            table_set = self.table_map[field]  # pragma: no cover
        else:
            table_set = set()
            self.table_map[field] = table_set

        table_set.add(self._db.make_table_name(self._item_type, field))

    def visit_main_dict_list(self, item, field, column_names):
        for name in column_names:
            if name in self.table_map:
                table_set = self.table_map[name]
            else:
                table_set = set()
                self.table_map[name] = table_set
            table_set.add(self._db.make_table_name(self._item_type, field))

    def visit_dict_in_list(self, item, field, pos, column_names):
        for name in column_names:
            if name in self.table_map:
                table_set = self.table_map[name]
            else:
                table_set = set()  # pragma: no cover
                self.table_map[name] = table_set  # pragma: no cover
            table_set.add(self._db.make_table_name(self._item_type, field))

    def visit_dict_in_list_str_list(self, item, field, pos, str_list_field):
        if str_list_field in self.table_map:
            table_set = self.table_map[str_list_field]
        else:
            table_set = set()
            self.table_map[str_list_field] = table_set

        table_set.add(self._db.make_table_name(self._item_type, field,
                                               str_list_field))<|MERGE_RESOLUTION|>--- conflicted
+++ resolved
@@ -48,7 +48,6 @@
         rw.walk_item(item, self._prototype)
         return item
 
-<<<<<<< HEAD
     def get_subitem(self, item_id, subitem_name):
         '''Get a specific subitem.'''
         subitem = {}
@@ -57,7 +56,7 @@
         rw = ReadWalker(self._db, table_name, item_id)
         rw.walk_item(subitem, prototype)
         return subitem
-=======
+
     def search(self, search_params):
         '''Do a search.
 
@@ -104,7 +103,6 @@
             results_added = True
 
         return final_result
->>>>>>> 8afebd33
 
 
 class ItemDoesNotExist(unifiedapi.BackendException):
@@ -143,13 +141,8 @@
         raise ItemDoesNotExist(id=item_id)
 
     def visit_main_str_list(self, item, field):
-<<<<<<< HEAD
         table_name = self._db.make_table_name(self._item_type, field)
-        item[field] = self._get_str_list(table_name, self._item_id)
-=======
-        table_name = self._db.make_table_name(item[u'type'], field)
         item[field] = self._get_str_list(table_name, field, self._item_id)
->>>>>>> 8afebd33
 
     def _get_str_list(self, table_name, column_name, item_id):
         rows = self._get_list(table_name, item_id, [column_name])
