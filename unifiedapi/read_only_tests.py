--- conflicted
+++ resolved
@@ -77,15 +77,11 @@
             (u'id', unicode),
             (u'dict_list_pos', int),
             (u'list_pos', int),
-<<<<<<< HEAD
-            (u'value', unicode))
+            (u'foobars', unicode))
         db.create_table(
             u'yo_secret',
             (u'id', unicode),
             (u'secret_identity', unicode))
-=======
-            (u'foobars', unicode))
->>>>>>> 8afebd33
 
     def setUp(self):
         db = unifiedapi.open_memory_database()
@@ -127,12 +123,11 @@
         added = self.wo.add_item(self.item)
         self.assertEqual(added, self.ro.get_item(added[u'id']))
 
-<<<<<<< HEAD
     def test_gets_empty_subitem_of_added_item(self):
         added = self.wo.add_item(self.item)
         subitem = self.ro.get_subitem(added[u'id'], self.subitem_name)
         self.assertEqual(subitem[u'secret_identity'], u'')
-=======
+
     def test_search_main_item(self):
         added = self.wo.add_item(self.item)
         new_id = added[u'id']
@@ -165,5 +160,4 @@
         search_result = self.ro.search([(u'exact', u'bar', u'barbaz')])
         match_list = search_result[u'resources']
         self.assertIsNot(0, len(match_list))
-        self.assertIn(new_id, match_list[0][u'id'])
->>>>>>> 8afebd33
+        self.assertIn(new_id, match_list[0][u'id'])